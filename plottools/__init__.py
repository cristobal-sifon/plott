--- conflicted
+++ resolved
@@ -9,8 +9,4 @@
 
 __all__ = ('astroplots', 'colormaps', 'plotutils', 'statsplots')
 __author__ = "Cristobal Sifon"
-<<<<<<< HEAD
-__version__ = "0.3.1"
-=======
-__version__ = "0.4.2"
->>>>>>> eacf2077
+__version__ = "0.4.3"